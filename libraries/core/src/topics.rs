--- conflicted
+++ resolved
@@ -1,14 +1,8 @@
-<<<<<<< HEAD
 use dora_message::uhlc;
 use std::{
     collections::{BTreeMap, BTreeSet},
     fmt::Display,
-=======
-use std::{
-    collections::BTreeSet,
-    fmt::Display,
     net::{IpAddr, Ipv4Addr},
->>>>>>> f34cbe2f
     path::PathBuf,
     time::Duration,
 };
