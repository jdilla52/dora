--- conflicted
+++ resolved
@@ -9,13 +9,10 @@
     daemon_messages::{DaemonCoordinatorEvent, DaemonCoordinatorReply, Timestamped},
     descriptor::{Descriptor, ResolvedNode},
     message::uhlc::{self, HLC},
-<<<<<<< HEAD
-    topics::{ControlRequest, ControlRequestReply, DataflowId, DataflowListEntry},
-=======
     topics::{
-        ControlRequest, ControlRequestReply, DataflowDaemonResult, DataflowId, DataflowResult,
+        ControlRequest, ControlRequestReply, DataflowDaemonResult, DataflowId, DataflowListEntry,
+        DataflowResult,
     },
->>>>>>> 8d2d88c6
 };
 use eyre::{bail, eyre, ContextCompat, WrapErr};
 use futures::{stream::FuturesUnordered, Future, Stream, StreamExt};
