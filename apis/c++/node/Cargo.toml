[package]
name = "dora-node-api-cxx"
version.workspace = true
edition = "2021"

# See more keys and their definitions at https://doc.rust-lang.org/cargo/reference/manifest.html

[lib]
crate-type = ["staticlib"]

[dependencies]
cxx = "1.0.73"
<<<<<<< HEAD
dora-node-api = { version = "0.1.1", path = "../../../apis/rust/node", default-features = false }
=======
dora-node-api = { workspace = true, features = ["zenoh"] }
>>>>>>> cf16734a
eyre = "0.6.8"

[build-dependencies]
cxx-build = "1.0.73"<|MERGE_RESOLUTION|>--- conflicted
+++ resolved
@@ -10,11 +10,7 @@
 
 [dependencies]
 cxx = "1.0.73"
-<<<<<<< HEAD
-dora-node-api = { version = "0.1.1", path = "../../../apis/rust/node", default-features = false }
-=======
-dora-node-api = { workspace = true, features = ["zenoh"] }
->>>>>>> cf16734a
+dora-node-api = { workspace = true }
 eyre = "0.6.8"
 
 [build-dependencies]
